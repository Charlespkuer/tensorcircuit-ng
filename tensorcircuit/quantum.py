--- conflicted
+++ resolved
@@ -1274,19 +1274,6 @@
     state: Tensor, counts: int = 8192, sparse: bool = True
 ) -> Union[Tuple[Tensor, Tensor], Tensor]:
     """
-<<<<<<< HEAD
-    Simulate measuring each qubit of ``p`` in the computational basis,
-    producing output like that of ``qiskit``.
-
-    :param state: The quantum state, assumed to be normalized, as either a ket or density operator.
-    :type state: Tensor
-    :param counts: The number of counts to perform, default is 8192
-    :type counts: int
-    :param sparse: Sparse, default is True
-    :type sparse: bool
-    :return: The counts for each bit string measured.
-    :rtype: Union[Tuple[Tensor, Tensor], Tensor]
-=======
     Simulate the measuring of each qubit of ``p`` in the computational basis,
     thus producing output like that of ``qiskit``.
 
@@ -1309,12 +1296,7 @@
     :type sparse: bool
     :return: The counts for each bit string measured.
     :rtype: Tuple[]
->>>>>>> 154c717c
-    """
-    # :param phys_dim: The assumed size of the subsystems of ``p``, defaults to 2 for qubits.
-    # :type phys_dim:, optional
-    # TODO: Double Check the description
-
+    """
     if len(state.shape) == 2:
         state /= backend.trace(state)
         pi = backend.real(backend.diagonal(state))
